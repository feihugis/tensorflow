--- conflicted
+++ resolved
@@ -95,11 +95,8 @@
     srcs = [
         "c_api_experimental.h",
         "c_api_internal.h",
-<<<<<<< HEAD
         "dlpack.h",
-=======
         "operation_interface.h",
->>>>>>> f781e5eb
         "tensor_handle_interface.h",
     ],
     visibility = [

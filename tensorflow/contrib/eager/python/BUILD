--- conflicted
+++ resolved
@@ -276,20 +276,4 @@
         "no_windows",  # TODO: needs investigation on Windows
         "notsan",
     ],
-<<<<<<< HEAD
-)
-
-filegroup(
-    name = "all_files",
-    srcs = glob(
-        ["**/*"],
-        exclude = [
-            "**/METADATA",
-            "**/OWNERS",
-            "g3doc/sitemap.md",
-        ],
-    ),
-    visibility = ["//tensorflow:__subpackages__"],
-=======
->>>>>>> 63dffd5a
 )
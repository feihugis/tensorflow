--- conflicted
+++ resolved
@@ -858,49 +858,6 @@
     output.append(sess.run(args))
 
 
-<<<<<<< HEAD
-class LMDBReaderTest(test.TestCase):
-
-  def setUp(self):
-    super(LMDBReaderTest, self).setUp()
-
-  def testReadFromFile(self):
-    with self.test_session() as sess:
-      reader = io_ops.LMDBReader(name="test_read_from_file")
-      path = os.path.join("tensorflow", "core", "lib", "lmdb", "testdata",
-                          "data.mdb")
-      queue = data_flow_ops.FIFOQueue(99, [dtypes.string], shapes=())
-      key, value = reader.read(queue)
-
-      queue.enqueue([path]).run()
-      queue.close().run()
-      for i in range(10):
-        k, v = sess.run([key, value])
-        self.assertAllEqual(compat.as_bytes(k), compat.as_bytes(str(i)))
-        self.assertAllEqual(compat.as_bytes(v), compat.as_bytes(str(chr(ord('a') + i))))
-
-      with self.assertRaisesOpError("is closed and has insufficient elements "
-                                    "\\(requested 1, current size 0\\)"):
-        k, v = sess.run([key, value])
-
-  def testReadFromFolder(self):
-    with self.test_session() as sess:
-      reader = io_ops.LMDBReader(name="test_read_from_folder")
-      path = os.path.join("tensorflow", "core", "lib", "lmdb", "testdata")
-      queue = data_flow_ops.FIFOQueue(99, [dtypes.string], shapes=())
-      key, value = reader.read(queue)
-
-      queue.enqueue([path]).run()
-      queue.close().run()
-      for i in range(10):
-        k, v = sess.run([key, value])
-        self.assertAllEqual(compat.as_bytes(k), compat.as_bytes(str(i)))
-        self.assertAllEqual(compat.as_bytes(v), compat.as_bytes(str(chr(ord('a') + i))))
-
-      with self.assertRaisesOpError("is closed and has insufficient elements "
-                                    "\\(requested 1, current size 0\\)"):
-        k, v = sess.run([key, value])
-=======
 # TODO(jhseu): Restore after fixing.
 #class LMDBReaderTest(test.TestCase):
 #
@@ -943,7 +900,6 @@
 #      with self.assertRaisesOpError("is closed and has insufficient elements "
 #                                    "\\(requested 1, current size 0\\)"):
 #        k, v = sess.run([key, value])
->>>>>>> 3ddeac3d
 
 
 if __name__ == "__main__":

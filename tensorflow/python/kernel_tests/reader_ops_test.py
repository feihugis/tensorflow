# Copyright 2015 The TensorFlow Authors. All Rights Reserved.
#
# Licensed under the Apache License, Version 2.0 (the "License");
# you may not use this file except in compliance with the License.
# You may obtain a copy of the License at
#
#     http://www.apache.org/licenses/LICENSE-2.0
#
# Unless required by applicable law or agreed to in writing, software
# distributed under the License is distributed on an "AS IS" BASIS,
# WITHOUT WARRANTIES OR CONDITIONS OF ANY KIND, either express or implied.
# See the License for the specific language governing permissions and
# limitations under the License.
# ==============================================================================
"""Tests for Reader ops from io_ops."""

from __future__ import absolute_import
from __future__ import division
from __future__ import print_function

import collections
import gzip
import os
import shutil
import threading
import zlib

import six

from tensorflow.core.protobuf import config_pb2
from tensorflow.python.framework import dtypes
from tensorflow.python.framework import errors_impl
from tensorflow.python.lib.io import tf_record
from tensorflow.python.ops import data_flow_ops
from tensorflow.python.ops import io_ops
from tensorflow.python.ops import variables
from tensorflow.python.platform import test
from tensorflow.python.training import coordinator
from tensorflow.python.training import input as input_lib
from tensorflow.python.training import queue_runner_impl
from tensorflow.python.util import compat

prefix_path = "tensorflow/core/lib"

# pylint: disable=invalid-name
TFRecordCompressionType = tf_record.TFRecordCompressionType
# pylint: enable=invalid-name

# Edgar Allan Poe's 'Eldorado'
_TEXT = b"""Gaily bedight,
    A gallant knight,
    In sunshine and in shadow,
    Had journeyed long,
    Singing a song,
    In search of Eldorado.

    But he grew old
    This knight so bold
    And o'er his heart a shadow
    Fell as he found
    No spot of ground
    That looked like Eldorado.

   And, as his strength
   Failed him at length,
   He met a pilgrim shadow
   'Shadow,' said he,
   'Where can it be
   This land of Eldorado?'

   'Over the Mountains
    Of the Moon'
    Down the Valley of the Shadow,
    Ride, boldly ride,'
    The shade replied,
    'If you seek for Eldorado!'
    """


class IdentityReaderTest(test.TestCase):

  def _ExpectRead(self, sess, key, value, expected):
    k, v = sess.run([key, value])
    self.assertAllEqual(expected, k)
    self.assertAllEqual(expected, v)

  def testOneEpoch(self):
    with self.test_session() as sess:
      reader = io_ops.IdentityReader("test_reader")
      work_completed = reader.num_work_units_completed()
      produced = reader.num_records_produced()
      queue = data_flow_ops.FIFOQueue(99, [dtypes.string], shapes=())
      queued_length = queue.size()
      key, value = reader.read(queue)

      self.assertAllEqual(0, work_completed.eval())
      self.assertAllEqual(0, produced.eval())
      self.assertAllEqual(0, queued_length.eval())

      queue.enqueue_many([["A", "B", "C"]]).run()
      queue.close().run()
      self.assertAllEqual(3, queued_length.eval())

      self._ExpectRead(sess, key, value, b"A")
      self.assertAllEqual(1, produced.eval())

      self._ExpectRead(sess, key, value, b"B")

      self._ExpectRead(sess, key, value, b"C")
      self.assertAllEqual(3, produced.eval())
      self.assertAllEqual(0, queued_length.eval())

      with self.assertRaisesOpError("is closed and has insufficient elements "
                                    "\\(requested 1, current size 0\\)"):
        sess.run([key, value])

      self.assertAllEqual(3, work_completed.eval())
      self.assertAllEqual(3, produced.eval())
      self.assertAllEqual(0, queued_length.eval())

  def testMultipleEpochs(self):
    with self.test_session() as sess:
      reader = io_ops.IdentityReader("test_reader")
      queue = data_flow_ops.FIFOQueue(99, [dtypes.string], shapes=())
      enqueue = queue.enqueue_many([["DD", "EE"]])
      key, value = reader.read(queue)

      enqueue.run()
      self._ExpectRead(sess, key, value, b"DD")
      self._ExpectRead(sess, key, value, b"EE")
      enqueue.run()
      self._ExpectRead(sess, key, value, b"DD")
      self._ExpectRead(sess, key, value, b"EE")
      enqueue.run()
      self._ExpectRead(sess, key, value, b"DD")
      self._ExpectRead(sess, key, value, b"EE")
      queue.close().run()
      with self.assertRaisesOpError("is closed and has insufficient elements "
                                    "\\(requested 1, current size 0\\)"):
        sess.run([key, value])

  def testSerializeRestore(self):
    with self.test_session() as sess:
      reader = io_ops.IdentityReader("test_reader")
      produced = reader.num_records_produced()
      queue = data_flow_ops.FIFOQueue(99, [dtypes.string], shapes=())
      queue.enqueue_many([["X", "Y", "Z"]]).run()
      key, value = reader.read(queue)

      self._ExpectRead(sess, key, value, b"X")
      self.assertAllEqual(1, produced.eval())
      state = reader.serialize_state().eval()

      self._ExpectRead(sess, key, value, b"Y")
      self._ExpectRead(sess, key, value, b"Z")
      self.assertAllEqual(3, produced.eval())

      queue.enqueue_many([["Y", "Z"]]).run()
      queue.close().run()
      reader.restore_state(state).run()
      self.assertAllEqual(1, produced.eval())
      self._ExpectRead(sess, key, value, b"Y")
      self._ExpectRead(sess, key, value, b"Z")
      with self.assertRaisesOpError("is closed and has insufficient elements "
                                    "\\(requested 1, current size 0\\)"):
        sess.run([key, value])
      self.assertAllEqual(3, produced.eval())

      self.assertEqual(bytes, type(state))

      with self.assertRaises(ValueError):
        reader.restore_state([])

      with self.assertRaises(ValueError):
        reader.restore_state([state, state])

      with self.assertRaisesOpError(
          "Could not parse state for IdentityReader 'test_reader'"):
        reader.restore_state(state[1:]).run()

      with self.assertRaisesOpError(
          "Could not parse state for IdentityReader 'test_reader'"):
        reader.restore_state(state[:-1]).run()

      with self.assertRaisesOpError(
          "Could not parse state for IdentityReader 'test_reader'"):
        reader.restore_state(state + b"ExtraJunk").run()

      with self.assertRaisesOpError(
          "Could not parse state for IdentityReader 'test_reader'"):
        reader.restore_state(b"PREFIX" + state).run()

      with self.assertRaisesOpError(
          "Could not parse state for IdentityReader 'test_reader'"):
        reader.restore_state(b"BOGUS" + state[5:]).run()

  def testReset(self):
    with self.test_session() as sess:
      reader = io_ops.IdentityReader("test_reader")
      work_completed = reader.num_work_units_completed()
      produced = reader.num_records_produced()
      queue = data_flow_ops.FIFOQueue(99, [dtypes.string], shapes=())
      queued_length = queue.size()
      key, value = reader.read(queue)

      queue.enqueue_many([["X", "Y", "Z"]]).run()
      self._ExpectRead(sess, key, value, b"X")
      self.assertLess(0, queued_length.eval())
      self.assertAllEqual(1, produced.eval())

      self._ExpectRead(sess, key, value, b"Y")
      self.assertLess(0, work_completed.eval())
      self.assertAllEqual(2, produced.eval())

      reader.reset().run()
      self.assertAllEqual(0, work_completed.eval())
      self.assertAllEqual(0, produced.eval())
      self.assertAllEqual(1, queued_length.eval())
      self._ExpectRead(sess, key, value, b"Z")

      queue.enqueue_many([["K", "L"]]).run()
      self._ExpectRead(sess, key, value, b"K")


class WholeFileReaderTest(test.TestCase):

  def setUp(self):
    super(WholeFileReaderTest, self).setUp()
    self._filenames = [
        os.path.join(self.get_temp_dir(), "whole_file.%d.txt" % i)
        for i in range(3)
    ]
    self._content = [b"One\na\nb\n", b"Two\nC\nD", b"Three x, y, z"]
    for fn, c in zip(self._filenames, self._content):
      with open(fn, "wb") as h:
        h.write(c)

  def tearDown(self):
    for fn in self._filenames:
      os.remove(fn)
    super(WholeFileReaderTest, self).tearDown()

  def _ExpectRead(self, sess, key, value, index):
    k, v = sess.run([key, value])
    self.assertAllEqual(compat.as_bytes(self._filenames[index]), k)
    self.assertAllEqual(self._content[index], v)

  def testOneEpoch(self):
    with self.test_session() as sess:
      reader = io_ops.WholeFileReader("test_reader")
      queue = data_flow_ops.FIFOQueue(99, [dtypes.string], shapes=())
      queue.enqueue_many([self._filenames]).run()
      queue.close().run()
      key, value = reader.read(queue)

      self._ExpectRead(sess, key, value, 0)
      self._ExpectRead(sess, key, value, 1)
      self._ExpectRead(sess, key, value, 2)

      with self.assertRaisesOpError("is closed and has insufficient elements "
                                    "\\(requested 1, current size 0\\)"):
        sess.run([key, value])

  def testInfiniteEpochs(self):
    with self.test_session() as sess:
      reader = io_ops.WholeFileReader("test_reader")
      queue = data_flow_ops.FIFOQueue(99, [dtypes.string], shapes=())
      enqueue = queue.enqueue_many([self._filenames])
      key, value = reader.read(queue)

      enqueue.run()
      self._ExpectRead(sess, key, value, 0)
      self._ExpectRead(sess, key, value, 1)
      enqueue.run()
      self._ExpectRead(sess, key, value, 2)
      self._ExpectRead(sess, key, value, 0)
      self._ExpectRead(sess, key, value, 1)
      enqueue.run()
      self._ExpectRead(sess, key, value, 2)
      self._ExpectRead(sess, key, value, 0)


class TextLineReaderTest(test.TestCase):

  def setUp(self):
    super(TextLineReaderTest, self).setUp()
    self._num_files = 2
    self._num_lines = 5

  def _LineText(self, f, l):
    return compat.as_bytes("%d: %d" % (f, l))

  def _CreateFiles(self, crlf=False):
    filenames = []
    for i in range(self._num_files):
      fn = os.path.join(self.get_temp_dir(), "text_line.%d.txt" % i)
      filenames.append(fn)
      with open(fn, "wb") as f:
        for j in range(self._num_lines):
          f.write(self._LineText(i, j))
          # Always include a newline after the record unless it is
          # at the end of the file, in which case we include it sometimes.
          if j + 1 != self._num_lines or i == 0:
            f.write(b"\r\n" if crlf else b"\n")
    return filenames

  def _testOneEpoch(self, files):
    with self.test_session() as sess:
      reader = io_ops.TextLineReader(name="test_reader")
      queue = data_flow_ops.FIFOQueue(99, [dtypes.string], shapes=())
      key, value = reader.read(queue)

      queue.enqueue_many([files]).run()
      queue.close().run()
      for i in range(self._num_files):
        for j in range(self._num_lines):
          k, v = sess.run([key, value])
          self.assertAllEqual("%s:%d" % (files[i], j + 1), compat.as_text(k))
          self.assertAllEqual(self._LineText(i, j), v)

      with self.assertRaisesOpError("is closed and has insufficient elements "
                                    "\\(requested 1, current size 0\\)"):
        k, v = sess.run([key, value])

  def testOneEpochLF(self):
    self._testOneEpoch(self._CreateFiles(crlf=False))

  def testOneEpochCRLF(self):
    self._testOneEpoch(self._CreateFiles(crlf=True))

  def testSkipHeaderLines(self):
    files = self._CreateFiles()
    with self.test_session() as sess:
      reader = io_ops.TextLineReader(skip_header_lines=1, name="test_reader")
      queue = data_flow_ops.FIFOQueue(99, [dtypes.string], shapes=())
      key, value = reader.read(queue)

      queue.enqueue_many([files]).run()
      queue.close().run()
      for i in range(self._num_files):
        for j in range(self._num_lines - 1):
          k, v = sess.run([key, value])
          self.assertAllEqual("%s:%d" % (files[i], j + 2), compat.as_text(k))
          self.assertAllEqual(self._LineText(i, j + 1), v)

      with self.assertRaisesOpError("is closed and has insufficient elements "
                                    "\\(requested 1, current size 0\\)"):
        k, v = sess.run([key, value])


class FixedLengthRecordReaderTest(test.TestCase):

  def setUp(self):
    super(FixedLengthRecordReaderTest, self).setUp()
    self._num_files = 2
    self._header_bytes = 5
    self._record_bytes = 3
    self._footer_bytes = 2

    self._hop_bytes = 2

  def _Record(self, f, r):
    return compat.as_bytes(str(f * 2 + r) * self._record_bytes)

  def _OverlappedRecord(self, f, r):
    record_str = "".join([
        str(i)[0]
        for i in range(r * self._hop_bytes,
                       r * self._hop_bytes + self._record_bytes)
    ])
    return compat.as_bytes(record_str)

  # gap_bytes=hop_bytes-record_bytes
  def _CreateFiles(self, num_records, gap_bytes):
    filenames = []
    for i in range(self._num_files):
      fn = os.path.join(self.get_temp_dir(), "fixed_length_record.%d.txt" % i)
      filenames.append(fn)
      with open(fn, "wb") as f:
        f.write(b"H" * self._header_bytes)
        if num_records > 0:
          f.write(self._Record(i, 0))
        for j in range(1, num_records):
          if gap_bytes > 0:
            f.write(b"G" * gap_bytes)
          f.write(self._Record(i, j))
        f.write(b"F" * self._footer_bytes)
    return filenames

  def _CreateOverlappedRecordFiles(self, num_overlapped_records):
    filenames = []
    for i in range(self._num_files):
      fn = os.path.join(self.get_temp_dir(),
                        "fixed_length_overlapped_record.%d.txt" % i)
      filenames.append(fn)
      with open(fn, "wb") as f:
        f.write(b"H" * self._header_bytes)
        if num_overlapped_records > 0:
          all_records_str = "".join([
              str(i)[0]
              for i in range(self._record_bytes + self._hop_bytes *
                             (num_overlapped_records - 1))
          ])
          f.write(compat.as_bytes(all_records_str))
        f.write(b"F" * self._footer_bytes)
    return filenames

  # gap_bytes=hop_bytes-record_bytes
  def _CreateGzipFiles(self, num_records, gap_bytes):
    filenames = []
    for i in range(self._num_files):
      fn = os.path.join(self.get_temp_dir(), "fixed_length_record.%d.txt" % i)
      filenames.append(fn)
      with gzip.GzipFile(fn, "wb") as f:
        f.write(b"H" * self._header_bytes)
        if num_records > 0:
          f.write(self._Record(i, 0))
        for j in range(1, num_records):
          if gap_bytes > 0:
            f.write(b"G" * gap_bytes)
          f.write(self._Record(i, j))
        f.write(b"F" * self._footer_bytes)
    return filenames

  # gap_bytes=hop_bytes-record_bytes
  def _CreateZlibFiles(self, num_records, gap_bytes):
    filenames = []
    for i in range(self._num_files):
      fn = os.path.join(self.get_temp_dir(), "fixed_length_record.%d.txt" % i)
      filenames.append(fn)
      with open(fn+".tmp", "wb") as f:
        f.write(b"H" * self._header_bytes)
        if num_records > 0:
          f.write(self._Record(i, 0))
        for j in range(1, num_records):
          if gap_bytes > 0:
            f.write(b"G" * gap_bytes)
          f.write(self._Record(i, j))
        f.write(b"F" * self._footer_bytes)
      with open(fn+".tmp", "rb") as f:
        cdata = zlib.compress(f.read())
        with open(fn, "wb") as zf:
          zf.write(cdata)
    return filenames

  def _CreateGzipOverlappedRecordFiles(self, num_overlapped_records):
    filenames = []
    for i in range(self._num_files):
      fn = os.path.join(self.get_temp_dir(),
                        "fixed_length_overlapped_record.%d.txt" % i)
      filenames.append(fn)
      with gzip.GzipFile(fn, "wb") as f:
        f.write(b"H" * self._header_bytes)
        if num_overlapped_records > 0:
          all_records_str = "".join([
              str(i)[0]
              for i in range(self._record_bytes + self._hop_bytes *
                           (num_overlapped_records - 1))
          ])
          f.write(compat.as_bytes(all_records_str))
        f.write(b"F" * self._footer_bytes)
    return filenames

  def _CreateZlibOverlappedRecordFiles(self, num_overlapped_records):
    filenames = []
    for i in range(self._num_files):
      fn = os.path.join(self.get_temp_dir(),
                        "fixed_length_overlapped_record.%d.txt" % i)
      filenames.append(fn)
      with open(fn+".tmp", "wb") as f:
        f.write(b"H" * self._header_bytes)
        if num_overlapped_records > 0:
          all_records_str = "".join([
              str(i)[0]
              for i in range(self._record_bytes + self._hop_bytes *
                             (num_overlapped_records - 1))
          ])
          f.write(compat.as_bytes(all_records_str))
        f.write(b"F" * self._footer_bytes)
      with open(fn+".tmp", "rb") as f:
        cdata = zlib.compress(f.read())
        with open(fn, "wb") as zf:
          zf.write(cdata)
    return filenames

  # gap_bytes=hop_bytes-record_bytes
  def _TestOneEpoch(self, files, num_records, gap_bytes, encoding=None):
    hop_bytes = 0 if gap_bytes == 0 else self._record_bytes + gap_bytes
    with self.test_session() as sess:
      reader = io_ops.FixedLengthRecordReader(
          header_bytes=self._header_bytes,
          record_bytes=self._record_bytes,
          footer_bytes=self._footer_bytes,
          hop_bytes=hop_bytes,
          encoding=encoding,
          name="test_reader")
      queue = data_flow_ops.FIFOQueue(99, [dtypes.string], shapes=())
      key, value = reader.read(queue)

      queue.enqueue_many([files]).run()
      queue.close().run()
      for i in range(self._num_files):
        for j in range(num_records):
          k, v = sess.run([key, value])
          self.assertAllEqual("%s:%d" % (files[i], j), compat.as_text(k))
          self.assertAllEqual(self._Record(i, j), v)

      with self.assertRaisesOpError("is closed and has insufficient elements "
                                    "\\(requested 1, current size 0\\)"):
        k, v = sess.run([key, value])

  def _TestOneEpochWithHopBytes(self, files, num_overlapped_records, encoding=None):
    with self.test_session() as sess:
      reader = io_ops.FixedLengthRecordReader(
          header_bytes=self._header_bytes,
          record_bytes=self._record_bytes,
          footer_bytes=self._footer_bytes,
          hop_bytes=self._hop_bytes,
          encoding=encoding,
          name="test_reader")
      queue = data_flow_ops.FIFOQueue(99, [dtypes.string], shapes=())
      key, value = reader.read(queue)

      queue.enqueue_many([files]).run()
      queue.close().run()
      for i in range(self._num_files):
        for j in range(num_overlapped_records):
          k, v = sess.run([key, value])
          print(v)
          self.assertAllEqual("%s:%d" % (files[i], j), compat.as_text(k))
          self.assertAllEqual(self._OverlappedRecord(i, j), v)

      with self.assertRaisesOpError("is closed and has insufficient elements "
                                    "\\(requested 1, current size 0\\)"):
        k, v = sess.run([key, value])

  def testOneEpoch(self):
    for num_records in [0, 7]:
      # gap_bytes=0: hop_bytes=0
      # gap_bytes=1: hop_bytes=record_bytes+1
      for gap_bytes in [0, 1]:
        files = self._CreateFiles(num_records, gap_bytes)
        self._TestOneEpoch(files, num_records, gap_bytes)

  def testGzipOneEpoch(self):
    for num_records in [0, 7]:
      # gap_bytes=0: hop_bytes=0
      # gap_bytes=1: hop_bytes=record_bytes+1
      for gap_bytes in [0, 1]:
        files = self._CreateGzipFiles(num_records, gap_bytes)
        self._TestOneEpoch(files, num_records, gap_bytes, encoding="GZIP")

  def testZlibOneEpoch(self):
    for num_records in [0, 7]:
      # gap_bytes=0: hop_bytes=0
      # gap_bytes=1: hop_bytes=record_bytes+1
      for gap_bytes in [0, 1]:
        files = self._CreateZlibFiles(num_records, gap_bytes)
        self._TestOneEpoch(files, num_records, gap_bytes, encoding="ZLIB")

  def testOneEpochWithHopBytes(self):
    for num_overlapped_records in [0, 2]:
      files = self._CreateOverlappedRecordFiles(num_overlapped_records)
      self._TestOneEpochWithHopBytes(files, num_overlapped_records)

  def testGzipOneEpochWithHopBytes(self):
    for num_overlapped_records in [0, 2]:
      files = self._CreateGzipOverlappedRecordFiles(num_overlapped_records, )
      self._TestOneEpochWithHopBytes(files, num_overlapped_records, encoding="GZIP")

  def testZlibOneEpochWithHopBytes(self):
    for num_overlapped_records in [0, 2]:
      files = self._CreateZlibOverlappedRecordFiles(num_overlapped_records)
      self._TestOneEpochWithHopBytes(files, num_overlapped_records, encoding="ZLIB")


class TFRecordReaderTest(test.TestCase):

  def setUp(self):
    super(TFRecordReaderTest, self).setUp()
    self._num_files = 2
    self._num_records = 7

  def _Record(self, f, r):
    return compat.as_bytes("Record %d of file %d" % (r, f))

  def _CreateFiles(self):
    filenames = []
    for i in range(self._num_files):
      fn = os.path.join(self.get_temp_dir(), "tf_record.%d.txt" % i)
      filenames.append(fn)
      writer = tf_record.TFRecordWriter(fn)
      for j in range(self._num_records):
        writer.write(self._Record(i, j))
    return filenames

  def testOneEpoch(self):
    files = self._CreateFiles()
    with self.test_session() as sess:
      reader = io_ops.TFRecordReader(name="test_reader")
      queue = data_flow_ops.FIFOQueue(99, [dtypes.string], shapes=())
      key, value = reader.read(queue)

      queue.enqueue_many([files]).run()
      queue.close().run()
      for i in range(self._num_files):
        for j in range(self._num_records):
          k, v = sess.run([key, value])
          self.assertTrue(compat.as_text(k).startswith("%s:" % files[i]))
          self.assertAllEqual(self._Record(i, j), v)

      with self.assertRaisesOpError("is closed and has insufficient elements "
                                    "\\(requested 1, current size 0\\)"):
        k, v = sess.run([key, value])

  def testReadUpTo(self):
    files = self._CreateFiles()
    with self.test_session() as sess:
      reader = io_ops.TFRecordReader(name="test_reader")
      queue = data_flow_ops.FIFOQueue(99, [dtypes.string], shapes=())
      batch_size = 3
      key, value = reader.read_up_to(queue, batch_size)

      queue.enqueue_many([files]).run()
      queue.close().run()
      num_k = 0
      num_v = 0

      while True:
        try:
          k, v = sess.run([key, value])
          # Test reading *up to* batch_size records
          self.assertLessEqual(len(k), batch_size)
          self.assertLessEqual(len(v), batch_size)
          num_k += len(k)
          num_v += len(v)
        except errors_impl.OutOfRangeError:
          break

      # Test that we have read everything
      self.assertEqual(self._num_files * self._num_records, num_k)
      self.assertEqual(self._num_files * self._num_records, num_v)

  def testReadZlibFiles(self):
    files = self._CreateFiles()
    zlib_files = []
    for i, fn in enumerate(files):
      with open(fn, "rb") as f:
        cdata = zlib.compress(f.read())

        zfn = os.path.join(self.get_temp_dir(), "tfrecord_%s.z" % i)
        with open(zfn, "wb") as f:
          f.write(cdata)
        zlib_files.append(zfn)

    with self.test_session() as sess:
      options = tf_record.TFRecordOptions(TFRecordCompressionType.ZLIB)
      reader = io_ops.TFRecordReader(name="test_reader", options=options)
      queue = data_flow_ops.FIFOQueue(99, [dtypes.string], shapes=())
      key, value = reader.read(queue)

      queue.enqueue_many([zlib_files]).run()
      queue.close().run()
      for i in range(self._num_files):
        for j in range(self._num_records):
          k, v = sess.run([key, value])
          self.assertTrue(compat.as_text(k).startswith("%s:" % zlib_files[i]))
          self.assertAllEqual(self._Record(i, j), v)

  def testReadGzipFiles(self):
    files = self._CreateFiles()
    gzip_files = []
    for i, fn in enumerate(files):
      with open(fn, "rb") as f:
        cdata = f.read()

        zfn = os.path.join(self.get_temp_dir(), "tfrecord_%s.gz" % i)
        with gzip.GzipFile(zfn, "wb") as f:
          f.write(cdata)
        gzip_files.append(zfn)

    with self.test_session() as sess:
      options = tf_record.TFRecordOptions(TFRecordCompressionType.GZIP)
      reader = io_ops.TFRecordReader(name="test_reader", options=options)
      queue = data_flow_ops.FIFOQueue(99, [dtypes.string], shapes=())
      key, value = reader.read(queue)

      queue.enqueue_many([gzip_files]).run()
      queue.close().run()
      for i in range(self._num_files):
        for j in range(self._num_records):
          k, v = sess.run([key, value])
          self.assertTrue(compat.as_text(k).startswith("%s:" % gzip_files[i]))
          self.assertAllEqual(self._Record(i, j), v)


class TFRecordWriterZlibTest(test.TestCase):

  def setUp(self):
    super(TFRecordWriterZlibTest, self).setUp()
    self._num_files = 2
    self._num_records = 7

  def _Record(self, f, r):
    return compat.as_bytes("Record %d of file %d" % (r, f))

  def _CreateFiles(self):
    filenames = []
    for i in range(self._num_files):
      fn = os.path.join(self.get_temp_dir(), "tf_record.%d.txt" % i)
      filenames.append(fn)
      options = tf_record.TFRecordOptions(
          compression_type=TFRecordCompressionType.ZLIB)
      writer = tf_record.TFRecordWriter(fn, options=options)
      for j in range(self._num_records):
        writer.write(self._Record(i, j))
      writer.close()
      del writer

    return filenames

  def _WriteRecordsToFile(self, records, name="tf_record"):
    fn = os.path.join(self.get_temp_dir(), name)
    writer = tf_record.TFRecordWriter(fn, options=None)
    for r in records:
      writer.write(r)
    writer.close()
    del writer
    return fn

  def _ZlibCompressFile(self, infile, name="tfrecord.z"):
    # zlib compress the file and write compressed contents to file.
    with open(infile, "rb") as f:
      cdata = zlib.compress(f.read())

    zfn = os.path.join(self.get_temp_dir(), name)
    with open(zfn, "wb") as f:
      f.write(cdata)
    return zfn

  def testOneEpoch(self):
    files = self._CreateFiles()
    with self.test_session() as sess:
      options = tf_record.TFRecordOptions(
          compression_type=TFRecordCompressionType.ZLIB)
      reader = io_ops.TFRecordReader(name="test_reader", options=options)
      queue = data_flow_ops.FIFOQueue(99, [dtypes.string], shapes=())
      key, value = reader.read(queue)

      queue.enqueue_many([files]).run()
      queue.close().run()
      for i in range(self._num_files):
        for j in range(self._num_records):
          k, v = sess.run([key, value])
          self.assertTrue(compat.as_text(k).startswith("%s:" % files[i]))
          self.assertAllEqual(self._Record(i, j), v)

      with self.assertRaisesOpError("is closed and has insufficient elements "
                                    "\\(requested 1, current size 0\\)"):
        k, v = sess.run([key, value])

  def testZLibFlushRecord(self):
    fn = self._WriteRecordsToFile([b"small record"], "small_record")
    with open(fn, "rb") as h:
      buff = h.read()

    # creating more blocks and trailing blocks shouldn't break reads
    compressor = zlib.compressobj(9, zlib.DEFLATED, zlib.MAX_WBITS)

    output = b""
    for c in buff:
      if isinstance(c, int):
        c = six.int2byte(c)
      output += compressor.compress(c)
      output += compressor.flush(zlib.Z_FULL_FLUSH)

    output += compressor.flush(zlib.Z_FULL_FLUSH)
    output += compressor.flush(zlib.Z_FULL_FLUSH)
    output += compressor.flush(zlib.Z_FINISH)

    # overwrite the original file with the compressed data
    with open(fn, "wb") as h:
      h.write(output)

    with self.test_session() as sess:
      options = tf_record.TFRecordOptions(
          compression_type=TFRecordCompressionType.ZLIB)
      reader = io_ops.TFRecordReader(name="test_reader", options=options)
      queue = data_flow_ops.FIFOQueue(1, [dtypes.string], shapes=())
      key, value = reader.read(queue)
      queue.enqueue(fn).run()
      queue.close().run()
      k, v = sess.run([key, value])
      self.assertTrue(compat.as_text(k).startswith("%s:" % fn))
      self.assertAllEqual(b"small record", v)

  def testZlibReadWrite(self):
    """Verify that files produced are zlib compatible."""
    original = [b"foo", b"bar"]
    fn = self._WriteRecordsToFile(original, "zlib_read_write.tfrecord")
    zfn = self._ZlibCompressFile(fn, "zlib_read_write.tfrecord.z")

    # read the compressed contents and verify.
    actual = []
    for r in tf_record.tf_record_iterator(
        zfn,
        options=tf_record.TFRecordOptions(
            tf_record.TFRecordCompressionType.ZLIB)):
      actual.append(r)
    self.assertEqual(actual, original)

  def testZlibReadWriteLarge(self):
    """Verify that writing large contents also works."""

    # Make it large (about 5MB)
    original = [_TEXT * 10240]
    fn = self._WriteRecordsToFile(original, "zlib_read_write_large.tfrecord")
    zfn = self._ZlibCompressFile(fn, "zlib_read_write_large.tfrecord.z")

    # read the compressed contents and verify.
    actual = []
    for r in tf_record.tf_record_iterator(
        zfn,
        options=tf_record.TFRecordOptions(
            tf_record.TFRecordCompressionType.ZLIB)):
      actual.append(r)
    self.assertEqual(actual, original)

  def testGzipReadWrite(self):
    """Verify that files produced are gzip compatible."""
    original = [b"foo", b"bar"]
    fn = self._WriteRecordsToFile(original, "gzip_read_write.tfrecord")

    # gzip compress the file and write compressed contents to file.
    with open(fn, "rb") as f:
      cdata = f.read()
    gzfn = os.path.join(self.get_temp_dir(), "tf_record.gz")
    with gzip.GzipFile(gzfn, "wb") as f:
      f.write(cdata)

    actual = []
    for r in tf_record.tf_record_iterator(
        gzfn, options=tf_record.TFRecordOptions(TFRecordCompressionType.GZIP)):
      actual.append(r)
    self.assertEqual(actual, original)


class TFRecordIteratorTest(test.TestCase):

  def setUp(self):
    super(TFRecordIteratorTest, self).setUp()
    self._num_records = 7

  def _Record(self, r):
    return compat.as_bytes("Record %d" % r)

  def _WriteCompressedRecordsToFile(
      self,
      records,
      name="tfrecord.z",
      compression_type=tf_record.TFRecordCompressionType.ZLIB):
    fn = os.path.join(self.get_temp_dir(), name)
    options = tf_record.TFRecordOptions(compression_type=compression_type)
    writer = tf_record.TFRecordWriter(fn, options=options)
    for r in records:
      writer.write(r)
    writer.close()
    del writer
    return fn

  def _ZlibDecompressFile(self, infile, name="tfrecord", wbits=zlib.MAX_WBITS):
    with open(infile, "rb") as f:
      cdata = zlib.decompress(f.read(), wbits)
    zfn = os.path.join(self.get_temp_dir(), name)
    with open(zfn, "wb") as f:
      f.write(cdata)
    return zfn

  def testIterator(self):
    fn = self._WriteCompressedRecordsToFile(
        [self._Record(i) for i in range(self._num_records)],
        "compressed_records")
    options = tf_record.TFRecordOptions(
        compression_type=TFRecordCompressionType.ZLIB)
    reader = tf_record.tf_record_iterator(fn, options)
    for i in range(self._num_records):
      record = next(reader)
      self.assertAllEqual(self._Record(i), record)
    with self.assertRaises(StopIteration):
      record = next(reader)

  def testWriteZlibRead(self):
    """Verify compression with TFRecordWriter is zlib library compatible."""
    original = [b"foo", b"bar"]
    fn = self._WriteCompressedRecordsToFile(original,
                                            "write_zlib_read.tfrecord.z")
    zfn = self._ZlibDecompressFile(fn, "write_zlib_read.tfrecord")
    actual = []
    for r in tf_record.tf_record_iterator(zfn):
      actual.append(r)
    self.assertEqual(actual, original)

  def testWriteZlibReadLarge(self):
    """Verify compression for large records is zlib library compatible."""
    # Make it large (about 5MB)
    original = [_TEXT * 10240]
    fn = self._WriteCompressedRecordsToFile(original,
                                            "write_zlib_read_large.tfrecord.z")
    zfn = self._ZlibDecompressFile(fn, "write_zlib_read_large.tf_record")
    actual = []
    for r in tf_record.tf_record_iterator(zfn):
      actual.append(r)
    self.assertEqual(actual, original)

  def testWriteGzipRead(self):
    original = [b"foo", b"bar"]
    fn = self._WriteCompressedRecordsToFile(
        original,
        "write_gzip_read.tfrecord.gz",
        compression_type=TFRecordCompressionType.GZIP)

    with gzip.GzipFile(fn, "rb") as f:
      cdata = f.read()
    zfn = os.path.join(self.get_temp_dir(), "tf_record")
    with open(zfn, "wb") as f:
      f.write(cdata)

    actual = []
    for r in tf_record.tf_record_iterator(zfn):
      actual.append(r)
    self.assertEqual(actual, original)

  def testBadFile(self):
    """Verify that tf_record_iterator throws an exception on bad TFRecords."""
    fn = os.path.join(self.get_temp_dir(), "bad_file")
    with tf_record.TFRecordWriter(fn) as writer:
      writer.write(b"123")
    fn_truncated = os.path.join(self.get_temp_dir(), "bad_file_truncated")
    with open(fn, "rb") as f:
      with open(fn_truncated, "wb") as f2:
        # DataLossError requires that we've written the header, so this must
        # be at least 12 bytes.
        f2.write(f.read(14))
    with self.assertRaises(errors_impl.DataLossError):
      for _ in tf_record.tf_record_iterator(fn_truncated):
        pass


class AsyncReaderTest(test.TestCase):

  def testNoDeadlockFromQueue(self):
    """Tests that reading does not block main execution threads."""
    config = config_pb2.ConfigProto(
        inter_op_parallelism_threads=1, intra_op_parallelism_threads=1)
    with self.test_session(config=config) as sess:
      thread_data_t = collections.namedtuple("thread_data_t",
                                             ["thread", "queue", "output"])
      thread_data = []

      # Create different readers, each with its own queue.
      for i in range(3):
        queue = data_flow_ops.FIFOQueue(99, [dtypes.string], shapes=())
        reader = io_ops.TextLineReader()
        _, line = reader.read(queue)
        output = []
        t = threading.Thread(
            target=AsyncReaderTest._RunSessionAndSave,
            args=(sess, [line], output))
        thread_data.append(thread_data_t(t, queue, output))

      # Start all readers. They are all blocked waiting for queue entries.
      sess.run(variables.global_variables_initializer())
      for d in thread_data:
        d.thread.start()

      # Unblock the readers.
      for i, d in enumerate(reversed(thread_data)):
        fname = os.path.join(self.get_temp_dir(), "deadlock.%s.txt" % i)
        with open(fname, "wb") as f:
          f.write(("file-%s" % i).encode())
        d.queue.enqueue_many([[fname]]).run()
        d.thread.join()
        self.assertEqual([[("file-%s" % i).encode()]], d.output)

  @staticmethod
  def _RunSessionAndSave(sess, args, output):
    output.append(sess.run(args))


class LMDBReaderTest(test.TestCase):

  def setUp(self):
    super(LMDBReaderTest, self).setUp()
    # Copy database out because we need the path to be writable to use locks.
    path = os.path.join(prefix_path, "lmdb", "testdata", "data.mdb")
    self.db_path = os.path.join(self.get_temp_dir(), "data.mdb")
    shutil.copy(path, self.db_path)

  def testReadFromFile(self):
    with self.test_session() as sess:
      reader = io_ops.LMDBReader(name="test_read_from_file")
      queue = data_flow_ops.FIFOQueue(99, [dtypes.string], shapes=())
      key, value = reader.read(queue)

      queue.enqueue([self.db_path]).run()
      queue.close().run()
      for i in range(10):
        k, v = sess.run([key, value])
        self.assertAllEqual(compat.as_bytes(k), compat.as_bytes(str(i)))
        self.assertAllEqual(
            compat.as_bytes(v), compat.as_bytes(str(chr(ord("a") + i))))

      with self.assertRaisesOpError("is closed and has insufficient elements "
                                    "\\(requested 1, current size 0\\)"):
        k, v = sess.run([key, value])

  def testReadFromSameFile(self):
    with self.test_session() as sess:
      reader1 = io_ops.LMDBReader(name="test_read_from_same_file1")
      reader2 = io_ops.LMDBReader(name="test_read_from_same_file2")
<<<<<<< HEAD
      filename_queue = input_lib.string_input_producer([self.db_path],
                                                       num_epochs=None)
=======
      filename_queue = input_lib.string_input_producer(
          [self.db_path], num_epochs=None)
>>>>>>> c0b8a077
      key1, value1 = reader1.read(filename_queue)
      key2, value2 = reader2.read(filename_queue)

      coord = coordinator.Coordinator()
      threads = queue_runner_impl.start_queue_runners(sess, coord=coord)
<<<<<<< HEAD
      for i in range(3):
        for j in range(10):
=======
      for _ in range(3):
        for _ in range(10):
>>>>>>> c0b8a077
          k1, v1, k2, v2 = sess.run([key1, value1, key2, value2])
          self.assertAllEqual(compat.as_bytes(k1), compat.as_bytes(k2))
          self.assertAllEqual(compat.as_bytes(v1), compat.as_bytes(v2))
      coord.request_stop()
      coord.join(threads)

  def testReadFromFolder(self):
    with self.test_session() as sess:
      reader = io_ops.LMDBReader(name="test_read_from_folder")
      queue = data_flow_ops.FIFOQueue(99, [dtypes.string], shapes=())
      key, value = reader.read(queue)

      queue.enqueue([self.db_path]).run()
      queue.close().run()
      for i in range(10):
        k, v = sess.run([key, value])
        self.assertAllEqual(compat.as_bytes(k), compat.as_bytes(str(i)))
        self.assertAllEqual(
            compat.as_bytes(v), compat.as_bytes(str(chr(ord("a") + i))))

      with self.assertRaisesOpError("is closed and has insufficient elements "
                                    "\\(requested 1, current size 0\\)"):
        k, v = sess.run([key, value])

  def testReadFromFileRepeatedly(self):
    with self.test_session() as sess:
      reader = io_ops.LMDBReader(name="test_read_from_file_repeated")
<<<<<<< HEAD
      filename_queue = input_lib.string_input_producer([self.db_path],
                                                       num_epochs=None)
=======
      filename_queue = input_lib.string_input_producer(
          [self.db_path], num_epochs=None)
>>>>>>> c0b8a077
      key, value = reader.read(filename_queue)

      coord = coordinator.Coordinator()
      threads = queue_runner_impl.start_queue_runners(sess, coord=coord)
      # Iterate over the lmdb 3 times.
<<<<<<< HEAD
      for i in range(3):
=======
      for _ in range(3):
>>>>>>> c0b8a077
        # Go over all 10 records each time.
        for j in range(10):
          k, v = sess.run([key, value])
          self.assertAllEqual(compat.as_bytes(k), compat.as_bytes(str(j)))
          self.assertAllEqual(
              compat.as_bytes(v), compat.as_bytes(str(chr(ord("a") + j))))
      coord.request_stop()
      coord.join(threads)
<<<<<<< HEAD
=======

>>>>>>> c0b8a077

if __name__ == "__main__":
  test.main()<|MERGE_RESOLUTION|>--- conflicted
+++ resolved
@@ -1018,25 +1018,15 @@
     with self.test_session() as sess:
       reader1 = io_ops.LMDBReader(name="test_read_from_same_file1")
       reader2 = io_ops.LMDBReader(name="test_read_from_same_file2")
-<<<<<<< HEAD
-      filename_queue = input_lib.string_input_producer([self.db_path],
-                                                       num_epochs=None)
-=======
       filename_queue = input_lib.string_input_producer(
           [self.db_path], num_epochs=None)
->>>>>>> c0b8a077
       key1, value1 = reader1.read(filename_queue)
       key2, value2 = reader2.read(filename_queue)
 
       coord = coordinator.Coordinator()
       threads = queue_runner_impl.start_queue_runners(sess, coord=coord)
-<<<<<<< HEAD
-      for i in range(3):
-        for j in range(10):
-=======
       for _ in range(3):
         for _ in range(10):
->>>>>>> c0b8a077
           k1, v1, k2, v2 = sess.run([key1, value1, key2, value2])
           self.assertAllEqual(compat.as_bytes(k1), compat.as_bytes(k2))
           self.assertAllEqual(compat.as_bytes(v1), compat.as_bytes(v2))
@@ -1064,23 +1054,14 @@
   def testReadFromFileRepeatedly(self):
     with self.test_session() as sess:
       reader = io_ops.LMDBReader(name="test_read_from_file_repeated")
-<<<<<<< HEAD
-      filename_queue = input_lib.string_input_producer([self.db_path],
-                                                       num_epochs=None)
-=======
       filename_queue = input_lib.string_input_producer(
           [self.db_path], num_epochs=None)
->>>>>>> c0b8a077
       key, value = reader.read(filename_queue)
 
       coord = coordinator.Coordinator()
       threads = queue_runner_impl.start_queue_runners(sess, coord=coord)
       # Iterate over the lmdb 3 times.
-<<<<<<< HEAD
-      for i in range(3):
-=======
       for _ in range(3):
->>>>>>> c0b8a077
         # Go over all 10 records each time.
         for j in range(10):
           k, v = sess.run([key, value])
@@ -1089,10 +1070,7 @@
               compat.as_bytes(v), compat.as_bytes(str(chr(ord("a") + j))))
       coord.request_stop()
       coord.join(threads)
-<<<<<<< HEAD
-=======
-
->>>>>>> c0b8a077
+
 
 if __name__ == "__main__":
   test.main()
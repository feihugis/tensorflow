# TensorFlow external dependencies that can be loaded in WORKSPACE files.

load("//third_party/gpus:cuda_configure.bzl", "cuda_configure")
load("//third_party/mkl:build_defs.bzl", "mkl_repository")
load("//third_party/git:git_configure.bzl", "git_configure")
load("//third_party/py:python_configure.bzl", "python_configure")
load("//third_party/sycl:sycl_configure.bzl", "sycl_configure")
load("//third_party/toolchains/cpus/arm:arm_compiler_configure.bzl", "arm_compiler_configure")
load("//third_party:repo.bzl", "tf_http_archive")
load("@io_bazel_rules_closure//closure/private:java_import_external.bzl", "java_import_external")
load("@io_bazel_rules_closure//closure:defs.bzl", "filegroup_external")

def _extract_version_number(bazel_version):
  """Extracts the semantic version number from a version string

  Args:
    bazel_version: the version string that begins with the semantic version
      e.g. "1.2.3rc1 abc1234" where "abc1234" is a commit hash.

  Returns:
    The semantic version string, like "1.2.3".
  """
  for i in range(len(bazel_version)):
    c = bazel_version[i]
    if not (c.isdigit() or c == "."):
      return bazel_version[:i]
  return bazel_version

# Parse the bazel version string from `native.bazel_version`.
# e.g.
# "0.10.0rc1 abc123d" => (0, 10, 0)
# "0.3.0" => (0, 3, 0)
def _parse_bazel_version(bazel_version):
  """Parses a version string into a 3-tuple of ints

  int tuples can be compared directly using binary operators (<, >).

  Args:
    bazel_version: the Bazel version string

  Returns:
    An int 3-tuple of a (major, minor, patch) version.
  """

  version = _extract_version_number(bazel_version)
  return tuple([int(n) for n in version.split(".")])

def _check_bazel_version_at_least(minimum_bazel_version):
  if "bazel_version" not in dir(native):
    fail("\nCurrent Bazel version is lower than 0.2.1, expected at least %s\n" % minimum_bazel_version)
  elif not native.bazel_version:
    print("\nCurrent Bazel is not a release version, cannot check for compatibility.")
    print("Make sure that you are running at least Bazel %s.\n" % minimum_bazel_version)
    return

  if _parse_bazel_version(native.bazel_version) < _parse_bazel_version(minimum_bazel_version):
    fail("\nCurrent Bazel version is {}, expected at least {}\n".format(
        native.bazel_version, minimum_bazel_version))

# If TensorFlow is linked as a submodule.
# path_prefix is no longer used.
# tf_repo_name is thought to be under consideration.
def tf_workspace(path_prefix="", tf_repo_name=""):
  # We must check the bazel version before trying to parse any other BUILD
  # files, in case the parsing of those build files depends on the bazel
  # version we require here.
  _check_bazel_version_at_least("0.5.4")
  cuda_configure(name="local_config_cuda")
  git_configure(name="local_config_git")
  sycl_configure(name="local_config_sycl")
  python_configure(name="local_config_python")

  # Point //external/local_config_arm_compiler to //external/arm_compiler
  arm_compiler_configure(
      name="local_config_arm_compiler",
      remote_config_repo="../arm_compiler",
      build_file = str(Label("//third_party/toolchains/cpus/arm:BUILD")))

  mkl_repository(
      name = "mkl",
      urls = [
          "https://mirror.bazel.build/github.com/01org/mkl-dnn/releases/download/v0.11/mklml_lnx_2018.0.1.20171007.tgz",
          "https://github.com/01org/mkl-dnn/releases/download/v0.11/mklml_lnx_2018.0.1.20171007.tgz",
      ],
      sha256 = "6b07cb7e5451db67c2e31e785ae458b18f7f363c60a61685488f69e9ae7199d4",
      strip_prefix = "mklml_lnx_2018.0.1.20171007",
      build_file = str(Label("//third_party/mkl:mkl.BUILD")),
  )

  if path_prefix:
    print("path_prefix was specified to tf_workspace but is no longer used " +
          "and will be removed in the future.")

  tf_http_archive(
      name = "mkl_dnn",
      urls = [
          "https://mirror.bazel.build/github.com/01org/mkl-dnn/archive/e0bfcaa7fcb2b1e1558f5f0676933c1db807a729.tar.gz",
          "https://github.com/01org/mkl-dnn/archive/e0bfcaa7fcb2b1e1558f5f0676933c1db807a729.tar.gz",
      ],
      sha256 = "02e244f63dd95402691a361392504c143eede9a89043426f174836638a9cbf09",
      strip_prefix = "mkl-dnn-e0bfcaa7fcb2b1e1558f5f0676933c1db807a729",
      build_file = str(Label("//third_party/mkl_dnn:mkldnn.BUILD")),
  )

  tf_http_archive(
      name = "com_google_absl",
      urls = [
          "https://mirror.bazel.build/github.com/abseil/abseil-cpp/archive/720c017e30339fd1786ce4aac68bc8559736e53f.tar.gz",
          "https://github.com/abseil/abseil-cpp/archive/720c017e30339fd1786ce4aac68bc8559736e53f.tar.gz",
      ],
     sha256 = "5996380e3e8b981f55d1c8d58e709c00dbb4806ba367be75d0925a68cc2f6478",
     strip_prefix = "abseil-cpp-720c017e30339fd1786ce4aac68bc8559736e53f",
  )

  tf_http_archive(
      name = "eigen_archive",
      urls = [
<<<<<<< HEAD
          "https://mirror.bazel.build/bitbucket.org/eigen/eigen/get/14e1418fcf12.tar.gz",
          "https://bitbucket.org/eigen/eigen/get/14e1418fcf12.tar.gz",
      ],
      sha256 = "2b526c6888639025323fd4f2600533c0f982d304ea48e4f1663e8066bd9f6368",
      strip_prefix = "eigen-eigen-14e1418fcf12",
=======
          "https://mirror.bazel.build/bitbucket.org/eigen/eigen/get/034b6c3e1017.tar.gz",
          "https://bitbucket.org/eigen/eigen/get/034b6c3e1017.tar.gz",
      ],
      sha256 = "0a8ac1e83ef9c26c0e362bd7968650b710ce54e2d883f0df84e5e45a3abe842a",
      strip_prefix = "eigen-eigen-034b6c3e1017",
>>>>>>> 4b5bdc85
      build_file = str(Label("//third_party:eigen.BUILD")),
  )

  tf_http_archive(
      name = "arm_compiler",
      sha256 = "970285762565c7890c6c087d262b0a18286e7d0384f13a37786d8521773bc969",
      strip_prefix = "tools-0e906ebc527eab1cdbf7adabff5b474da9562e9f/arm-bcm2708/arm-rpi-4.9.3-linux-gnueabihf",
      urls = [
          "https://mirror.bazel.build/github.com/raspberrypi/tools/archive/0e906ebc527eab1cdbf7adabff5b474da9562e9f.tar.gz",
          # Please uncomment me, when the next upgrade happens. Then
          # remove the whitelist entry in third_party/repo.bzl.
          # "https://github.com/raspberrypi/tools/archive/0e906ebc527eab1cdbf7adabff5b474da9562e9f.tar.gz",
      ],
      build_file = str(Label("//:arm_compiler.BUILD")),
  )

  tf_http_archive(
      name = "libxsmm_archive",
      urls = [
          "https://mirror.bazel.build/github.com/hfp/libxsmm/archive/1.8.1.tar.gz",
          "https://github.com/hfp/libxsmm/archive/1.8.1.tar.gz",
      ],
      sha256 = "2ade869c3f42f23b5263c7d594aa3c7e5e61ac6a3afcaf5d6e42899d2a7986ce",
      strip_prefix = "libxsmm-1.8.1",
      build_file = str(Label("//third_party:libxsmm.BUILD")),
  )

  tf_http_archive(
      name = "ortools_archive",
      urls = [
          "https://mirror.bazel.build/github.com/google/or-tools/archive/253f7955c6a1fd805408fba2e42ac6d45b312d15.tar.gz",
          # Please uncomment me, when the next upgrade happens. Then
          # remove the whitelist entry in third_party/repo.bzl.
          # "https://github.com/google/or-tools/archive/253f7955c6a1fd805408fba2e42ac6d45b312d15.tar.gz",
      ],
      sha256 = "932075525642b04ac6f1b50589f1df5cd72ec2f448b721fd32234cf183f0e755",
      strip_prefix = "or-tools-253f7955c6a1fd805408fba2e42ac6d45b312d15/src",
      build_file = str(Label("//third_party:ortools.BUILD")),
  )

  tf_http_archive(
      name = "com_googlesource_code_re2",
      urls = [
          "https://mirror.bazel.build/github.com/google/re2/archive/26cd968b735e227361c9703683266f01e5df7857.tar.gz",
          "https://github.com/google/re2/archive/26cd968b735e227361c9703683266f01e5df7857.tar.gz",

      ],
      sha256 = "e57eeb837ac40b5be37b2c6197438766e73343ffb32368efea793dfd8b28653b",
      strip_prefix = "re2-26cd968b735e227361c9703683266f01e5df7857",
  )

  tf_http_archive(
      name = "gemmlowp",
      urls = [
          "https://mirror.bazel.build/github.com/google/gemmlowp/archive/010bb3e71a26ca1d0884a167081d092b43563996.zip",
          "https://github.com/google/gemmlowp/archive/010bb3e71a26ca1d0884a167081d092b43563996.zip",
      ],
      sha256 = "dd2557072bde12141419cb8320a9c25e6ec41a8ae53c2ac78c076a347bb46d9d",
      strip_prefix = "gemmlowp-010bb3e71a26ca1d0884a167081d092b43563996",
  )

  tf_http_archive(
      name = "farmhash_archive",
      urls = [
          "https://mirror.bazel.build/github.com/google/farmhash/archive/816a4ae622e964763ca0862d9dbd19324a1eaf45.tar.gz",
          "https://github.com/google/farmhash/archive/816a4ae622e964763ca0862d9dbd19324a1eaf45.tar.gz",
      ],
      sha256 = "6560547c63e4af82b0f202cb710ceabb3f21347a4b996db565a411da5b17aba0",
      strip_prefix = "farmhash-816a4ae622e964763ca0862d9dbd19324a1eaf45",
      build_file = str(Label("//third_party:farmhash.BUILD")),
  )

  tf_http_archive(
      name = "highwayhash",
      urls = [
          "https://mirror.bazel.build/github.com/google/highwayhash/archive/dfcb97ca4fe9277bf9dc1802dd979b071896453b.tar.gz",
          "https://github.com/google/highwayhash/archive/dfcb97ca4fe9277bf9dc1802dd979b071896453b.tar.gz",
      ],
      sha256 = "0f30a15b1566d93f146c8d149878a06e91d9bb7ec2cfd76906df62a82be4aac9",
      strip_prefix = "highwayhash-dfcb97ca4fe9277bf9dc1802dd979b071896453b",
      build_file = str(Label("//third_party:highwayhash.BUILD")),
  )

  tf_http_archive(
      name = "nasm",
      urls = [
          "https://mirror.bazel.build/www.nasm.us/pub/nasm/releasebuilds/2.12.02/nasm-2.12.02.tar.bz2",
          "http://pkgs.fedoraproject.org/repo/pkgs/nasm/nasm-2.12.02.tar.bz2/d15843c3fb7db39af80571ee27ec6fad/nasm-2.12.02.tar.bz2",
      ],
      sha256 = "00b0891c678c065446ca59bcee64719d0096d54d6886e6e472aeee2e170ae324",
      strip_prefix = "nasm-2.12.02",
      build_file = str(Label("//third_party:nasm.BUILD")),
  )

  tf_http_archive(
      name = "jpeg",
      urls = [
          "https://mirror.bazel.build/github.com/libjpeg-turbo/libjpeg-turbo/archive/1.5.1.tar.gz",
          "https://github.com/libjpeg-turbo/libjpeg-turbo/archive/1.5.1.tar.gz",
      ],
      sha256 = "c15a9607892113946379ccea3ca8b85018301b200754f209453ab21674268e77",
      strip_prefix = "libjpeg-turbo-1.5.1",
      build_file = str(Label("//third_party/jpeg:jpeg.BUILD")),
  )

  tf_http_archive(
      name = "png_archive",
      urls = [
          "https://mirror.bazel.build/github.com/glennrp/libpng/archive/v1.2.53.tar.gz",
          "https://github.com/glennrp/libpng/archive/v1.2.53.tar.gz",
      ],
      sha256 = "716c59c7dfc808a4c368f8ada526932be72b2fcea11dd85dc9d88b1df1dfe9c2",
      strip_prefix = "libpng-1.2.53",
      build_file = str(Label("//third_party:png.BUILD")),
  )

  tf_http_archive(
      name = "org_sqlite",
      urls = [
          "https://mirror.bazel.build/www.sqlite.org/2017/sqlite-amalgamation-3200000.zip",
          "http://www.sqlite.org/2017/sqlite-amalgamation-3200000.zip",
      ],
      sha256 = "208780b3616f9de0aeb50822b7a8f5482f6515193859e91ed61637be6ad74fd4",
      strip_prefix = "sqlite-amalgamation-3200000",
      build_file = str(Label("//third_party:sqlite.BUILD")),
  )

  tf_http_archive(
      name = "gif_archive",
      urls = [
          "https://mirror.bazel.build/ufpr.dl.sourceforge.net/project/giflib/giflib-5.1.4.tar.gz",
          "http://pilotfiber.dl.sourceforge.net/project/giflib/giflib-5.1.4.tar.gz",
      ],
      sha256 = "34a7377ba834397db019e8eb122e551a49c98f49df75ec3fcc92b9a794a4f6d1",
      strip_prefix = "giflib-5.1.4",
      build_file = str(Label("//third_party:gif.BUILD")),
  )

  tf_http_archive(
      name = "six_archive",
      urls = [
          "https://mirror.bazel.build/pypi.python.org/packages/source/s/six/six-1.10.0.tar.gz",
          "https://pypi.python.org/packages/source/s/six/six-1.10.0.tar.gz",
      ],
      sha256 = "105f8d68616f8248e24bf0e9372ef04d3cc10104f1980f54d57b2ce73a5ad56a",
      strip_prefix = "six-1.10.0",
      build_file = str(Label("//third_party:six.BUILD")),
  )

  tf_http_archive(
      name = "astor_archive",
      urls = [
          "https://mirror.bazel.build/pypi.python.org/packages/d8/be/c4276b3199ec3feee2a88bc64810fbea8f26d961e0a4cd9c68387a9f35de/astor-0.6.2.tar.gz",
          "https://pypi.python.org/packages/d8/be/c4276b3199ec3feee2a88bc64810fbea8f26d961e0a4cd9c68387a9f35de/astor-0.6.2.tar.gz",
      ],
      sha256 = "ff6d2e2962d834acb125cc4dcc80c54a8c17c253f4cc9d9c43b5102a560bb75d",
      strip_prefix = "astor-0.6.2",
      build_file = str(Label("//third_party:astor.BUILD")),
  )

  tf_http_archive(
      name = "gast_archive",
      urls = [
          "https://mirror.bazel.build/pypi.python.org/packages/5c/78/ff794fcae2ce8aa6323e789d1f8b3b7765f601e7702726f430e814822b96/gast-0.2.0.tar.gz",
          "https://pypi.python.org/packages/5c/78/ff794fcae2ce8aa6323e789d1f8b3b7765f601e7702726f430e814822b96/gast-0.2.0.tar.gz",
      ],
      sha256 = "7068908321ecd2774f145193c4b34a11305bd104b4551b09273dfd1d6a374930",
      strip_prefix = "gast-0.2.0",
      build_file = str(Label("//third_party:gast.BUILD")),
  )

  tf_http_archive(
      name = "termcolor_archive",
      urls = [
          "https://mirror.bazel.build/pypi.python.org/packages/8a/48/a76be51647d0eb9f10e2a4511bf3ffb8cc1e6b14e9e4fab46173aa79f981/termcolor-1.1.0.tar.gz",
          "https://pypi.python.org/packages/8a/48/a76be51647d0eb9f10e2a4511bf3ffb8cc1e6b14e9e4fab46173aa79f981/termcolor-1.1.0.tar.gz",
      ],
      sha256 = "1d6d69ce66211143803fbc56652b41d73b4a400a2891d7bf7a1cdf4c02de613b",
      strip_prefix = "termcolor-1.1.0",
      build_file = str(Label("//third_party:termcolor.BUILD")),
  )

  tf_http_archive(
      name = "absl_py",
      urls = [
          "https://mirror.bazel.build/github.com/abseil/abseil-py/archive/acec853355ef987eae48a8d87a79351c15dff593.tar.gz",
          "https://github.com/abseil/abseil-py/archive/acec853355ef987eae48a8d87a79351c15dff593.tar.gz",
      ],
      sha256 = "29e4584e778bee13aa4093824133d131d927cc160561892880118d9ff7b95a6a",
      strip_prefix = "abseil-py-acec853355ef987eae48a8d87a79351c15dff593",
  )

  tf_http_archive(
      name = "org_python_pypi_backports_weakref",
      urls = [
          "https://mirror.bazel.build/pypi.python.org/packages/bc/cc/3cdb0a02e7e96f6c70bd971bc8a90b8463fda83e264fa9c5c1c98ceabd81/backports.weakref-1.0rc1.tar.gz",
          "https://pypi.python.org/packages/bc/cc/3cdb0a02e7e96f6c70bd971bc8a90b8463fda83e264fa9c5c1c98ceabd81/backports.weakref-1.0rc1.tar.gz",
      ],
      sha256 = "8813bf712a66b3d8b85dc289e1104ed220f1878cf981e2fe756dfaabe9a82892",
      strip_prefix = "backports.weakref-1.0rc1/src",
      build_file = str(Label("//third_party:backports_weakref.BUILD")),
  )

  tf_http_archive(
      name = "com_github_andreif_codegen",
      urls = [
          "https://mirror.bazel.build/github.com/andreif/codegen/archive/1.0.tar.gz",
          "https://github.com/andreif/codegen/archive/1.0.tar.gz",
      ],
      sha256 = "2dadd04a2802de27e0fe5a19b76538f6da9d39ff244036afa00c1bba754de5ee",
      strip_prefix = "codegen-1.0",
      build_file = str(Label("//third_party:codegen.BUILD")),
  )

  filegroup_external(
      name = "org_python_license",
      licenses = ["notice"],  # Python 2.0
      sha256_urls = {
          "b5556e921715ddb9242c076cae3963f483aa47266c5e37ea4c187f77cc79501c": [
              "https://mirror.bazel.build/docs.python.org/2.7/_sources/license.txt",
              "https://docs.python.org/2.7/_sources/license.txt",
          ],
      },
  )

  tf_http_archive(
      name = "protobuf_archive",
      urls = [
          "https://mirror.bazel.build/github.com/google/protobuf/archive/b04e5cba356212e4e8c66c61bbe0c3a20537c5b9.tar.gz",
          "https://github.com/google/protobuf/archive/b04e5cba356212e4e8c66c61bbe0c3a20537c5b9.tar.gz",
      ],
      sha256 = "e178a25c52efcb6b05988bdbeace4c0d3f2d2fe5b46696d1d9898875c3803d6a",
      strip_prefix = "protobuf-b04e5cba356212e4e8c66c61bbe0c3a20537c5b9",
      # TODO: remove patching when tensorflow stops linking same protos into
      #       multiple shared libraries loaded in runtime by python.
      #       This patch fixes a runtime crash when tensorflow is compiled
      #       with clang -O2 on Linux (see https://github.com/tensorflow/tensorflow/issues/8394)
      patch_file = str(Label("//third_party/protobuf:add_noinlines.patch")),
  )

  # We need to import the protobuf library under the names com_google_protobuf
  # and com_google_protobuf_cc to enable proto_library support in bazel.
  # Unfortunately there is no way to alias http_archives at the moment.
  tf_http_archive(
      name = "com_google_protobuf",
      urls = [
          "https://mirror.bazel.build/github.com/google/protobuf/archive/b04e5cba356212e4e8c66c61bbe0c3a20537c5b9.tar.gz",
          "https://github.com/google/protobuf/archive/b04e5cba356212e4e8c66c61bbe0c3a20537c5b9.tar.gz",
      ],
      sha256 = "e178a25c52efcb6b05988bdbeace4c0d3f2d2fe5b46696d1d9898875c3803d6a",
      strip_prefix = "protobuf-b04e5cba356212e4e8c66c61bbe0c3a20537c5b9",
  )

  tf_http_archive(
      name = "com_google_protobuf_cc",
      urls = [
          "https://mirror.bazel.build/github.com/google/protobuf/archive/b04e5cba356212e4e8c66c61bbe0c3a20537c5b9.tar.gz",
          "https://github.com/google/protobuf/archive/b04e5cba356212e4e8c66c61bbe0c3a20537c5b9.tar.gz",
      ],
      sha256 = "e178a25c52efcb6b05988bdbeace4c0d3f2d2fe5b46696d1d9898875c3803d6a",
      strip_prefix = "protobuf-b04e5cba356212e4e8c66c61bbe0c3a20537c5b9",
  )

  tf_http_archive(
      name = "nsync",
      urls = [
          "https://mirror.bazel.build/github.com/google/nsync/archive/8502189abfa44c249c01c2cad64e6ed660a9a668.tar.gz",
          "https://github.com/google/nsync/archive/8502189abfa44c249c01c2cad64e6ed660a9a668.tar.gz",
      ],
      sha256 = "51f81ff4202bbb820cdbedc061bd2eb6765f2b5c06489e7a8694bedac329e8f8",
      strip_prefix = "nsync-8502189abfa44c249c01c2cad64e6ed660a9a668",
  )

  tf_http_archive(
      name = "com_google_googletest",
      urls = [
          "https://mirror.bazel.build/github.com/google/googletest/archive/9816b96a6ddc0430671693df90192bbee57108b6.zip",
          "https://github.com/google/googletest/archive/9816b96a6ddc0430671693df90192bbee57108b6.zip",
      ],
      sha256 = "9cbca84c4256bed17df2c8f4d00c912c19d247c11c9ba6647cd6dd5b5c996b8d",
      strip_prefix = "googletest-9816b96a6ddc0430671693df90192bbee57108b6",
  )

  tf_http_archive(
      name = "com_github_gflags_gflags",
      urls = [
          "https://mirror.bazel.build/github.com/gflags/gflags/archive/f8a0efe03aa69b3336d8e228b37d4ccb17324b88.tar.gz",
          "https://github.com/gflags/gflags/archive/f8a0efe03aa69b3336d8e228b37d4ccb17324b88.tar.gz",
      ],
      sha256 = "4d222fab8f1ede4709cdff417d15a1336f862d7334a81abf76d09c15ecf9acd1",
      strip_prefix = "gflags-f8a0efe03aa69b3336d8e228b37d4ccb17324b88",
  )

  tf_http_archive(
      name = "pcre",
      sha256 = "ccdf7e788769838f8285b3ee672ed573358202305ee361cfec7a4a4fb005bbc7",
      urls = [
          "https://mirror.bazel.build/ftp.exim.org/pub/pcre/pcre-8.39.tar.gz",
          "http://ftp.exim.org/pub/pcre/pcre-8.39.tar.gz",
      ],
      strip_prefix = "pcre-8.39",
      build_file = str(Label("//third_party:pcre.BUILD")),
  )

  tf_http_archive(
      name = "swig",
      sha256 = "58a475dbbd4a4d7075e5fe86d4e54c9edde39847cdb96a3053d87cb64a23a453",
      urls = [
          "https://mirror.bazel.build/ufpr.dl.sourceforge.net/project/swig/swig/swig-3.0.8/swig-3.0.8.tar.gz",
          "http://ufpr.dl.sourceforge.net/project/swig/swig/swig-3.0.8/swig-3.0.8.tar.gz",
          "http://pilotfiber.dl.sourceforge.net/project/swig/swig/swig-3.0.8/swig-3.0.8.tar.gz",
      ],
      strip_prefix = "swig-3.0.8",
      build_file = str(Label("//third_party:swig.BUILD")),
  )

  tf_http_archive(
      name = "curl",
      sha256 = "ff3e80c1ca6a068428726cd7dd19037a47cc538ce58ef61c59587191039b2ca6",
      urls = [
          "https://mirror.bazel.build/curl.haxx.se/download/curl-7.49.1.tar.gz",
          "https://curl.haxx.se/download/curl-7.49.1.tar.gz",
      ],
      strip_prefix = "curl-7.49.1",
      build_file = str(Label("//third_party:curl.BUILD")),
  )

  tf_http_archive(
      name = "grpc",
      urls = [
          "https://mirror.bazel.build/github.com/grpc/grpc/archive/730b778632e79cc3c96ad237f282d687ee325ce7.tar.gz",
          "https://github.com/grpc/grpc/archive/730b778632e79cc3c96ad237f282d687ee325ce7.tar.gz",
      ],
      sha256 = "8c91a8d12e1e868cf51f7340b75507a8aa017a7e1b56f46ed6816aeb803dc9bd",
      strip_prefix = "grpc-730b778632e79cc3c96ad237f282d687ee325ce7",
  )

  tf_http_archive(
      name = "linenoise",
      sha256 = "7f51f45887a3d31b4ce4fa5965210a5e64637ceac12720cfce7954d6a2e812f7",
      urls = [
          "https://mirror.bazel.build/github.com/antirez/linenoise/archive/c894b9e59f02203dbe4e2be657572cf88c4230c3.tar.gz",
          "https://github.com/antirez/linenoise/archive/c894b9e59f02203dbe4e2be657572cf88c4230c3.tar.gz",
      ],
      strip_prefix = "linenoise-c894b9e59f02203dbe4e2be657572cf88c4230c3",
      build_file = str(Label("//third_party:linenoise.BUILD")),
  )

  # TODO(phawkins): currently, this rule uses an unofficial LLVM mirror.
  # Switch to an official source of snapshots if/when possible.
  tf_http_archive(
      name = "llvm",
      urls = [
          "https://mirror.bazel.build/github.com/llvm-mirror/llvm/archive/649870608ee53da0c86f688e27e87cb5c6b0e090.tar.gz",
          "https://github.com/llvm-mirror/llvm/archive/649870608ee53da0c86f688e27e87cb5c6b0e090.tar.gz",
      ],
      sha256 = "1a046b18f3f67a95f6b58f92872008f215caa7a7fdeec609bac7dc6f374e1859",
      strip_prefix = "llvm-649870608ee53da0c86f688e27e87cb5c6b0e090",
      build_file = str(Label("//third_party/llvm:llvm.BUILD")),
  )

  tf_http_archive(
      name = "lmdb",
      urls = [
          "https://mirror.bazel.build/github.com/LMDB/lmdb/archive/LMDB_0.9.19.tar.gz",
          "https://github.com/LMDB/lmdb/archive/LMDB_0.9.19.tar.gz",
      ],
      sha256 = "108532fb94c6f227558d45be3f3347b52539f0f58290a7bb31ec06c462d05326",
      strip_prefix = "lmdb-LMDB_0.9.19/libraries/liblmdb",
      build_file = str(Label("//third_party:lmdb.BUILD")),
  )

  tf_http_archive(
      name = "jsoncpp_git",
      urls = [
          "https://mirror.bazel.build/github.com/open-source-parsers/jsoncpp/archive/11086dd6a7eba04289944367ca82cea71299ed70.tar.gz",
          "https://github.com/open-source-parsers/jsoncpp/archive/11086dd6a7eba04289944367ca82cea71299ed70.tar.gz",
      ],
      sha256 = "07d34db40593d257324ec5fb9debc4dc33f29f8fb44e33a2eeb35503e61d0fe2",
      strip_prefix = "jsoncpp-11086dd6a7eba04289944367ca82cea71299ed70",
      build_file = str(Label("//third_party:jsoncpp.BUILD")),
  )

  tf_http_archive(
      name = "boringssl",
      urls = [
          "https://mirror.bazel.build/github.com/google/boringssl/archive/a0fb951d2a26a8ee746b52f3ba81ab011a0af778.tar.gz",
          "https://github.com/google/boringssl/archive/a0fb951d2a26a8ee746b52f3ba81ab011a0af778.tar.gz",
      ],
      sha256 = "524ba98a56300149696481b4cb9ddebd0c7b7ac9b9f6edee81da2d2d7e5d2bb3",
      strip_prefix = "boringssl-a0fb951d2a26a8ee746b52f3ba81ab011a0af778",
  )

  tf_http_archive(
      name = "zlib_archive",
      urls = [
          "https://mirror.bazel.build/zlib.net/zlib-1.2.8.tar.gz",
          "http://zlib.net/fossils/zlib-1.2.8.tar.gz",
      ],
      sha256 = "36658cb768a54c1d4dec43c3116c27ed893e88b02ecfcb44f2166f9c0b7f2a0d",
      strip_prefix = "zlib-1.2.8",
      build_file = str(Label("//third_party:zlib.BUILD")),
  )

  tf_http_archive(
      name = "fft2d",
      urls = [
          "https://mirror.bazel.build/www.kurims.kyoto-u.ac.jp/~ooura/fft.tgz",
          "http://www.kurims.kyoto-u.ac.jp/~ooura/fft.tgz",
      ],
      sha256 = "52bb637c70b971958ec79c9c8752b1df5ff0218a4db4510e60826e0cb79b5296",
      build_file = str(Label("//third_party/fft2d:fft2d.BUILD")),
  )

  tf_http_archive(
      name = "snappy",
      urls = [
          "https://mirror.bazel.build/github.com/google/snappy/archive/1.1.4.tar.gz",
          "https://github.com/google/snappy/archive/1.1.4.tar.gz",
      ],
      sha256 = "2f7504c73d85bac842e893340333be8cb8561710642fc9562fccdd9d2c3fcc94",
      strip_prefix = "snappy-1.1.4",
      build_file = str(Label("//third_party:snappy.BUILD")),
  )

  tf_http_archive(
      name = "nccl_archive",
      urls = [
          "https://mirror.bazel.build/github.com/nvidia/nccl/archive/03d856977ecbaac87e598c0c4bafca96761b9ac7.tar.gz",
          "https://github.com/nvidia/nccl/archive/03d856977ecbaac87e598c0c4bafca96761b9ac7.tar.gz",
      ],
      sha256 = "2ca86fb6179ecbff789cc67c836139c1bbc0324ed8c04643405a30bf26325176",
      strip_prefix = "nccl-03d856977ecbaac87e598c0c4bafca96761b9ac7",
      build_file = str(Label("//third_party:nccl.BUILD")),
  )

  tf_http_archive(
      name = "aws",
      urls = [
          "https://mirror.bazel.build/github.com/aws/aws-sdk-cpp/archive/1.3.15.tar.gz",
          "https://github.com/aws/aws-sdk-cpp/archive/1.3.15.tar.gz",
      ],
      sha256 = "b888d8ce5fc10254c3dd6c9020c7764dd53cf39cf011249d0b4deda895de1b7c",
      strip_prefix = "aws-sdk-cpp-1.3.15",
      build_file = str(Label("//third_party:aws.BUILD")),
  )

  java_import_external(
      name = "junit",
      jar_sha256 = "59721f0805e223d84b90677887d9ff567dc534d7c502ca903c0c2b17f05c116a",
      jar_urls = [
          "https://mirror.bazel.build/repo1.maven.org/maven2/junit/junit/4.12/junit-4.12.jar",
          "http://repo1.maven.org/maven2/junit/junit/4.12/junit-4.12.jar",
          "http://maven.ibiblio.org/maven2/junit/junit/4.12/junit-4.12.jar",
      ],
      licenses = ["reciprocal"],  # Common Public License Version 1.0
      testonly_ = True,
      deps = ["@org_hamcrest_core"],
  )

  java_import_external(
      name = "org_hamcrest_core",
      jar_sha256 = "66fdef91e9739348df7a096aa384a5685f4e875584cce89386a7a47251c4d8e9",
      jar_urls = [
          "https://mirror.bazel.build/repo1.maven.org/maven2/org/hamcrest/hamcrest-core/1.3/hamcrest-core-1.3.jar",
          "http://repo1.maven.org/maven2/org/hamcrest/hamcrest-core/1.3/hamcrest-core-1.3.jar",
          "http://maven.ibiblio.org/maven2/org/hamcrest/hamcrest-core/1.3/hamcrest-core-1.3.jar",
      ],
      licenses = ["notice"],  # New BSD License
      testonly_ = True,
  )

  tf_http_archive(
      name = "jemalloc",
      urls = [
          "https://mirror.bazel.build/github.com/jemalloc/jemalloc/archive/4.4.0.tar.gz",
          "https://github.com/jemalloc/jemalloc/archive/4.4.0.tar.gz",
      ],
      sha256 = "3c8f25c02e806c3ce0ab5fb7da1817f89fc9732709024e2a81b6b82f7cc792a8",
      strip_prefix = "jemalloc-4.4.0",
      build_file = str(Label("//third_party:jemalloc.BUILD")),
  )

  java_import_external(
      name = "com_google_testing_compile",
      jar_sha256 = "edc180fdcd9f740240da1a7a45673f46f59c5578d8cd3fbc912161f74b5aebb8",
      jar_urls = [
          "http://mirror.bazel.build/repo1.maven.org/maven2/com/google/testing/compile/compile-testing/0.11/compile-testing-0.11.jar",
          "http://repo1.maven.org/maven2/com/google/testing/compile/compile-testing/0.11/compile-testing-0.11.jar",
          "http://maven.ibiblio.org/maven2/com/google/testing/compile/compile-testing/0.11/compile-testing-0.11.jar",
      ],
      licenses = ["notice"],  # New BSD License
      testonly_ = True,
      deps = ["@com_google_guava", "@com_google_truth"],
  )

  java_import_external(
      name = "com_google_truth",
      jar_sha256 = "032eddc69652b0a1f8d458f999b4a9534965c646b8b5de0eba48ee69407051df",
      jar_urls = [
          "http://mirror.bazel.build/repo1.maven.org/maven2/com/google/truth/truth/0.32/truth-0.32.jar",
          "http://repo1.maven.org/maven2/com/google/truth/truth/0.32/truth-0.32.jar",
      ],
      licenses = ["notice"],  # Apache 2.0
      testonly_ = True,
      deps = ["@com_google_guava"],
  )

  java_import_external(
      name = "javax_validation",
      jar_sha256 = "e459f313ebc6db2483f8ceaad39af07086361b474fa92e40f442e8de5d9895dc",
      jar_urls = [
          "http://mirror.bazel.build/repo1.maven.org/maven2/javax/validation/validation-api/1.0.0.GA/validation-api-1.0.0.GA.jar",
          "http://repo1.maven.org/maven2/javax/validation/validation-api/1.0.0.GA/validation-api-1.0.0.GA.jar",
      ],
      licenses = ["notice"],  # Apache 2.0
  )

  tf_http_archive(
      name = "com_google_pprof",
      urls = [
          "https://mirror.bazel.build/github.com/google/pprof/archive/c0fb62ec88c411cc91194465e54db2632845b650.tar.gz",
          "https://github.com/google/pprof/archive/c0fb62ec88c411cc91194465e54db2632845b650.tar.gz",
      ],
      sha256 = "e0928ca4aa10ea1e0551e2d7ce4d1d7ea2d84b2abbdef082b0da84268791d0c4",
      strip_prefix = "pprof-c0fb62ec88c411cc91194465e54db2632845b650",
      build_file = str(Label("//third_party:pprof.BUILD")),
  )

  tf_http_archive(
      name = "cub_archive",
      urls = [
          "https://mirror.bazel.build/github.com/NVlabs/cub/archive/1.7.4.zip",
          "https://github.com/NVlabs/cub/archive/1.7.4.zip",
      ],
      sha256 = "20a1a39fd97e5da7f40f5f2e7fd73fd2ea59f9dc4bb8a6c5f228aa543e727e31",
      strip_prefix = "cub-1.7.4",
      build_file = str(Label("//third_party:cub.BUILD")),
  )

  tf_http_archive(
      name = "cython",
      sha256 = "6dcd30b5ceb887b2b965ee7ceb82ea3acb5f0642fe2206c7636b45acea4798e5",
      urls = [
          "https://mirror.bazel.build/github.com/cython/cython/archive/3732784c45cfb040a5b0936951d196f83a12ea17.tar.gz",
          "https://github.com/cython/cython/archive/3732784c45cfb040a5b0936951d196f83a12ea17.tar.gz",
      ],
      strip_prefix = "cython-3732784c45cfb040a5b0936951d196f83a12ea17",
      build_file = str(Label("//third_party:cython.BUILD")),
      delete = ["BUILD.bazel"],
  )

  tf_http_archive(
      name = "bazel_toolchains",
      urls = [
          "https://mirror.bazel.build/github.com/bazelbuild/bazel-toolchains/archive/b49ba3689f46ac50e9277dafd8ff32b26951f82e.tar.gz",
          "https://github.com/bazelbuild/bazel-toolchains/archive/b49ba3689f46ac50e9277dafd8ff32b26951f82e.tar.gz",
      ],
      sha256 = "1266f1e27b4363c83222f1a776397c7a069fbfd6aacc9559afa61cdd73e1b429",
      strip_prefix = "bazel-toolchains-b49ba3689f46ac50e9277dafd8ff32b26951f82e",
  )

  tf_http_archive(
      name = "arm_neon_2_x86_sse",
      sha256 = "c8d90aa4357f8079d427e87a6f4c493da1fa4140aee926c05902d7ec1533d9a5",
      strip_prefix = "ARM_NEON_2_x86_SSE-0f77d9d182265259b135dad949230ecbf1a2633d",
      urls = [
          "https://mirror.bazel.build/github.com/intel/ARM_NEON_2_x86_SSE/archive/0f77d9d182265259b135dad949230ecbf1a2633d.tar.gz",
          "https://github.com/intel/ARM_NEON_2_x86_SSE/archive/0f77d9d182265259b135dad949230ecbf1a2633d.tar.gz",
      ],
      build_file = str(Label("//third_party:arm_neon_2_x86_sse.BUILD")),
  )

  tf_http_archive(
      name = "flatbuffers",
      strip_prefix = "flatbuffers-971a68110e4fc1bace10fcb6deeb189e7e1a34ce",
      sha256 = "874088d2ee0d9f8524191f77209556415f03dd44e156276edf19e5b90ceb5f55",
      urls = [
          "https://mirror.bazel.build/github.com/google/flatbuffers/archive/971a68110e4fc1bace10fcb6deeb189e7e1a34ce.tar.gz",
          "https://github.com/google/flatbuffers/archive/971a68110e4fc1bace10fcb6deeb189e7e1a34ce.tar.gz",
      ],
      build_file = str(Label("//third_party/flatbuffers:flatbuffers.BUILD")),
  )

  tf_http_archive(
      name = "tflite_mobilenet",
      sha256 = "23f814d1c076bdf03715dfb6cab3713aa4fbdf040fd5448c43196bd2e97a4c1b",
      urls = [
          "https://mirror.bazel.build/storage.googleapis.com/download.tensorflow.org/models/tflite/mobilenet_v1_224_android_quant_2017_11_08.zip",
          "https://storage.googleapis.com/download.tensorflow.org/models/tflite/mobilenet_v1_224_android_quant_2017_11_08.zip",
      ],
      build_file = str(Label("//third_party:tflite_mobilenet.BUILD")),
  )

  tf_http_archive(
      name = "tflite_smartreply",
      sha256 = "8980151b85a87a9c1a3bb1ed4748119e4a85abd3cb5744d83da4d4bd0fbeef7c",
      urls = [
          "https://mirror.bazel.build/storage.googleapis.com/download.tensorflow.org/models/tflite/smartreply_1.0_2017_11_01.zip",
          "https://storage.googleapis.com/download.tensorflow.org/models/tflite/smartreply_1.0_2017_11_01.zip"
      ],
      build_file = str(Label("//third_party:tflite_smartreply.BUILD")),
  )

  ##############################################################################
  # BIND DEFINITIONS
  #
  # Please do not add bind() definitions unless we have no other choice.
  # If that ends up being the case, please leave a comment explaining
  # why we can't depend on the canonical build target.

  # gRPC wants a cares dependency but its contents is not actually
  # important since we have set GRPC_ARES=0 in tools/bazel.rc
  native.bind(
      name = "cares",
      actual = "@grpc//third_party/nanopb:nanopb",
  )

  # Needed by Protobuf
  native.bind(
      name = "grpc_cpp_plugin",
      actual = "@grpc//:grpc_cpp_plugin",
  )

  # gRPC has three empty C++ functions which it wants the user to define
  # at build time. https://github.com/grpc/grpc/issues/13590
  native.bind(
      name = "grpc_lib",
      actual = "@grpc//:grpc++_unsecure",
  )

  # Needed by gRPC
  native.bind(
      name = "libssl",
      actual = "@boringssl//:ssl",
  )

  # Needed by gRPC
  native.bind(
      name = "nanopb",
      actual = "@grpc//third_party/nanopb:nanopb",
  )

  # Needed by gRPC
  native.bind(
      name = "protobuf",
      actual = "@protobuf_archive//:protobuf",
  )

  # gRPC expects //external:protobuf_clib and //external:protobuf_compiler
  # to point to Protobuf's compiler library.
  native.bind(
      name = "protobuf_clib",
      actual = "@protobuf_archive//:protoc_lib",
  )

  # Needed by gRPC
  native.bind(
      name = "protobuf_headers",
      actual = "@protobuf_archive//:protobuf_headers",
  )

  # Needed by Protobuf
  native.bind(
      name = "python_headers",
      actual = str(Label("//util/python:python_headers")),
  )

  # Needed by Protobuf
  native.bind(
      name = "six",
      actual = "@six_archive//:six",
  )

  # Needed by gRPC
  native.bind(
      name = "zlib",
      actual = "@zlib_archive//:zlib",
  )<|MERGE_RESOLUTION|>--- conflicted
+++ resolved
@@ -115,19 +115,16 @@
   tf_http_archive(
       name = "eigen_archive",
       urls = [
-<<<<<<< HEAD
-          "https://mirror.bazel.build/bitbucket.org/eigen/eigen/get/14e1418fcf12.tar.gz",
-          "https://bitbucket.org/eigen/eigen/get/14e1418fcf12.tar.gz",
-      ],
-      sha256 = "2b526c6888639025323fd4f2600533c0f982d304ea48e4f1663e8066bd9f6368",
-      strip_prefix = "eigen-eigen-14e1418fcf12",
-=======
           "https://mirror.bazel.build/bitbucket.org/eigen/eigen/get/034b6c3e1017.tar.gz",
           "https://bitbucket.org/eigen/eigen/get/034b6c3e1017.tar.gz",
       ],
       sha256 = "0a8ac1e83ef9c26c0e362bd7968650b710ce54e2d883f0df84e5e45a3abe842a",
       strip_prefix = "eigen-eigen-034b6c3e1017",
->>>>>>> 4b5bdc85
+      build_file = str(Label("//third_party:eigen.BUILD")),
+  )
+
+  tf_http_archive(
+      name = "arm_compiler",
       build_file = str(Label("//third_party:eigen.BUILD")),
   )
 
